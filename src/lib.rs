--- conflicted
+++ resolved
@@ -1121,14 +1121,11 @@
         );
 
         assert_eq!(
-<<<<<<< HEAD
-=======
             Currency { symbol: "".into(), coin: BigInt::from(10000) }.to_string(),
             "100.00"
         );
 
         assert_eq!(
->>>>>>> 1cf6c999
             Currency { symbol: "£".into(), coin: BigInt::from(100010) }.to_string(),
             "£1,000.10"
         );
